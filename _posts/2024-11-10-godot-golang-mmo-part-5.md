---
title: §5 Adding a database to your Godot 4 + Golang MMO to store user accounts
description: How to setup an authentication system for user accounts in a MMO game using a SQLite database, with Golang and Godot 4.
redditurl: 
---

In [the previous post](/2024/11/10/godot-golang-mmo-part-4), we had just migrated our game logic to a brand-new state machine system. In this tutorial, we will be adding a database to our MMO to store user information. This will allow us to create an authentication system for user accounts, and securely store this data.

For the database, we will be using SQLite3, a lightweight database engine that is easy to use and perfect for small-to-medium projects. SQLite's simplicity does not compromise its power or speed, however, so it is more than capable of handling the needs of our MMO. If you have doubts, however, we are working in a way that is not difficult to swap out SQLite for another database engine, such as PostgreSQL or MySQL.

We have made the choice to **not** use an ORM (Object-Relational Mapping) library for this project. While ORMs can be useful, they can also be overly complex and frankly overkill for a project of this size. We will be hand-writing our SQL queries, and compiling them to Golang code with `sqlc`, which we briefly touched on in [the introduction to this series](/2024/11/08/godot-golang-mmo-intro#other-key-changes-in-this-project). This will give us total control over the database and give us full visibility into what is happening. If you don't have experience with SQL, don't worry! We will be writing simple queries that are easy to understand, and I will explain what each query does.

## Installing sqlc

Before we can get started, we need to install the tool that will compile our SQL queries into Go code. Simply run the following command in your terminal to install the binary to your Go bin directory, which should be in your PATH:

```bash
go install github.com/sqlc-dev/sqlc/cmd/sqlc@latest
```

After restarting your terminal, you should be able to run `sqlc` and see the help output. If you see the help output, you have successfully installed `sqlc`!


## Setting up the database

Before creating and accessing our database, we need to install the necessary Go package to interact with SQLite. Run the following command in your terminal:

```bash
cd server # If you are not already in the server directory
go get modernc.org/sqlite
```

Note that this package is a pure-Go implementation of the SQLite3 database engine, which was originally written in C. This means we don't need to have a C compiler installed, or run `cgo` to compile the package. On the other hand though, the C version is faster, so when deploying to production, you may want to consider swapping this one out for `github.com/mattn/go-sqlite3`. The only reason we are using `modernc.org/sqlite` is that it is easier to install and use, and is more than enough for our needs.

Now, we need to create some config files for `sqlc` to use when generating our Go code. 
1. Create a new directory in the `/server/internal/server/` directory called `db/`
2. Inside the `db/` folder, create another folder called `config`.
3. Create a new file inside `config/` called `sqlc.yml` with the following contents:

```directory
/server/internal/server/db/config/sqlc.yml
```
```yaml
version: "2"
sql:
  - engine: "sqlite"
    queries: "queries.sql"
    schema: "schema.sql"
    gen:
      go:
        package: "db"
        out: "../"
```

This file tells `sqlc` where to find out SQL queries and schema (we will create these files in a moment), and where to output the generated Go code, and what package to use for the generated code.

Next, as you may have guessed, we need to create the `schema.sql` and `queries.sql` files. Create these files also in the `config/` directory, adjacent to `sqlc.yaml`.

```directory
/server/internal/server/db/schema.sql
```
```sql
CREATE TABLE IF NOT EXISTS users (
    id INTEGER PRIMARY KEY AUTOINCREMENT,
    username TEXT NOT NULL UNIQUE,
    password_hash TEXT NOT NULL
);
```

This piece of SQL code will create a table in our database called `users`, which will have this structure:

| Column Name | Data Type | Description |
| --- | --- | --- |
| id | int | A unique identifier for the user |
| username | string | The username of the user |
| password_hash | string | An obfuscated version of the user's password |

The idea is each user will have a row in this table, with their information stored even if the server is restarted. It is a bad idea to store passwords in plaintext, so we will be storing a hashed version of the password. We will be using the `bcrypt` package to hash the passwords, which is a secure and widely-used hashing algorithm, but we'll get to that later.

```directory
/server/internal/server/db/queries.sql
```
```sql
-- name: GetUserByUsername :one
SELECT * FROM users
WHERE username = ? LIMIT 1;

-- name: CreateUser :one
INSERT INTO users (
    username, password_hash
) VALUES (
    ?, ?
)
RETURNING *;
```

This file will contain queries we want to use in our code. The `-- name: GetUserByUsername :one` line is a special comment that tells `sqlc` to create a function called `GetUserByUsername` that will return a single row from the `users` table where the `username` column matches the parameter passed to the function. The `:one` tells `sqlc` that this query will return a single row. The `?` is a placeholder for a parameter that will be passed to the query when it is executed.

The `-- name: CreateUser :one` line is similar, but this time it is an `INSERT` query that will insert a new row into the `users` table. The `RETURNING *` line tells `sqlc` to return the row that was just inserted. This is useful if you want to get the ID of the row that was just inserted, for example.

Now that we have our schema and queries set up, we can generate the Go code that will interact with our database. Run the following command in your terminal from the root (`/`) directory of the project:

```bash
sqlc generate -f server/internal/server/db/config/sqlc.yml
```

You should see some new files in the `/server/internal/server/db/` directory, namely:
- `db.go`
- `models.go`
- `queries.sql.go`

You can take a look at these files if you are curious, but we won't be, and should not be, modifying them directly. These files are generated by `sqlc` and will be overwritten if you run the `sqlc generate` command again.

What we can do now, however, is create our database and start interacting with it by calling the supplied functions in the `server/internal/server/db` package.

## Creating the database

First, we will tell the hub to create the database and generate the schema when it is run. Open the `hub.go` file in the `/server/internal/server/` directory. We will need to import the following packages:

```directory
/server/internal/server/hub.go
```
```go
import (
    "context"
    _ "embed"
    // ...

    "database/sql"
    // ...

    _ "modernc.org/sqlite"
    // ...
)
```

The lines prefixed with `_` are blank imports, which are used to import a package solely for its side effects. In this case, we are importing the `sqlite` package so that it registers itself with the `database/sql` package, and we are importing the `embed` package so that we can use the `//go:embed` directive which you will see right now.

Add the following line to the top of the file, below the imports:

```directory
/server/internal/server/hub.go
```
```go
// Embed the database schema to be used when creating the database tables
// 
//go:embed db/config/schema.sql
var schemaGenSql string
```

This line is a kind of magic that will embed the contents of the `schema.sql` file into the `schemaGenSql` variable. This tells the compiler to include the contents of the file in the binary when it is built, so we can access it at runtime. So when you see `schemaGenSql` in the code, remember it will be holding the string contents of `/server/internal/server/db/config/schema.sql`!

Now, let's give the `Hub` struct a new field to hold a connection pool to the database, something that clients interfacers can use to grab a new database transaction context specific to them, and run queries on the database. 

```directory
/server/internal/server/hub.go
```
```go
type Hub struct {
    // ...

    // Database connection pool
    dbPool *sql.DB
}
```

Now, in the `NewHub` function, we will create the database and generate the schema. Add the following code to the `NewHub` function, just before the `return` statement:

```directory
/server/internal/server/hub.go
```
```go
func NewHub() *Hub {
    dbPool, err := sql.Open("sqlite", "db.sqlite")
    if err != nil {
        log.Fatal(err)
    }

    return &Hub{
        // ...
        dbPool: dbPool,
    }
}
```


Now, we mentioned each client interfacer will have its own database transaction context. Let's create that now, somewhere in `hub.go`, probably just above the `ClientInterfacer` interface definition:

```directory
/server/internal/server/hub.go
```
```go
// A structure for database transaction context
type DbTx struct {
    Ctx     context.Context
    Queries *db.Queries
}

func (h *Hub) NewDbTx() *DbTx {
    return &DbTx{
        Ctx:     context.Background(),
        Queries: db.New(h.dbPool),
    }
}
```

This struct will hold a basic context and a reference to the `Queries` struct generated by `sqlc`, which we grab from the hub's connection pool.

Let's add a new method to our `ClientInterfacer` interface to allow the client to grab a `DbTx` instance:

```directory
/server/internal/server/hub.go
```
```go
type ClientInterfacer interface {
    // ...

    // A reference to the database transaction context for this client
    DbTx() *DbTx

    // ...
}
```

We will now see the compiler complaining again, so let's go ahead and implement this new method in our `WebSocketClient` struct. First, we will hold a reference to the `DbTx` instance in the `WebSocketClient` struct and modify the `NewWebSocketClient` accordingly:

```directory
/server/internal/server/clients/websocket.go
```
```go
type WebSocketClient struct {
    // ...
    dbTx *server.DbTx
    // ...
}

func NewWebSocketClient(hub *server.Hub, writer http.ResponseWriter, request *http.Request) (server.ClientInterfacer, error) {
    // ...

    c := &WebSocketClient{
        // ...
        dbTx: hub.NewDbTx(),
        // ...
    }

    // ...
}
```

Now, implementing the `DbTx` method is just a matter of returning the `dbTx` field:

```directory
/server/internal/server/clients/websocket.go
```
```go
func (c *WebSocketClient) DbTx() *server.DbTx {
    return c.dbTx
}
```

Now that we have satisfied the compiler, we can move back to `hub.go` and **finally** create the database and generate the schema. Add the following code to beginning of the `Run` method:

```directory
/server/internal/server/hub.go
```
```go
func (h *Hub) Run() {
    // Create the database and generate the schema
    if _, err := h.dbPool.ExecContext(context.Background(), schemaGenSql); err != nil {
        log.Fatal(err)
    }

    // ...
}
```

Now, when you run the server, the database should be created, and you will find it at `/server/cmd/db.sqlite`. If you see this file, and the output of the server does not contain any errors, you have successfully created the database and generated the schema!

This is great and all, but how are we supposed to actually interact with the database? 

## Interacting with the database

Let's see if we can create a new user in the database once the client transitions to the `Connected` state. Open the `connected.go` file, add the required import, and edit the end of the `OnEnter` method:

```directory
/server/internal/server/states/connected.go
```
```go
// ...

import (
    // ...
    "server/internal/server/db"
    // ...
)

// ...

func (c *Connected) OnEnter() {
    // ...

    // Create a new user in the database
    user, err := c.client.DbCtx().Queries.CreateUser(c.client.DbCtx().Ctx, db.CreateUserParams{
        Username:     "username",
        PasswordHash: "password hash",
    })

    if err != nil {
        c.logger.Printf("Failed to create user: %v", err)
    } else {
        c.logger.Printf("Created user: %v", user)
    }
}
```

This is a good demonstration of how we will be using the generated queries. First we are grabbing the `DbTx` instance from the client interfacer, then accessing the `Queries` field and running one of the methods that was generated by `sqlc`. In this case, we are calling the `CreateUser` method.

All these query methods take as the first argument a context, which can be used to cancel the query if it's taking too long, or things of that nature. For our purposes, we aren't really worried about that, so we've just passed the pre-made context from the `DbTx` instance. If you want to be more thoughtful about this, you can certainly feel free to create a new context with a timeout, or a deadline, or whatever you need. This would be great for more complicated queries in a production environment.

The second argument will always be a struct that lives in the `db` package, and is named after the query. It will contain all the parameters that the query needs to run. In this case, we are passing a `CreateUserParams` struct, which has two fields: `Username` and `PasswordHash`.

The method will return a model struct that lives in `/server/internal/server/db/models.go`, which will contain all the columns of the row that was returned by the query. In this case, it will be a `User` struct, which has three fields: `ID`, `Username`, and `PasswordHash`.

If you run the server now, and connect to it by running the Godot client, you should see the following output:
```
2024/11/10 18:09:46 Starting server on :8080
2024/11/10 18:09:46 Awaiting client registrations
2024/11/10 18:10:12 New client connected from [::1]:53659
Client 1: 2024/11/10 18:10:12 Switching from state None to Connected
Client 1 [Connected]: 2024/11/10 18:10:12 Created user: {1 username password hash}
```

This means that the user was successfully created in the database! There is a great VS Code extension called simply [SQLite](https://marketplace.visualstudio.com/items?itemName=alexcvzz.vscode-sqlite) that you can use to view the contents of the database, if you are curious.

Let's remove what we have just added to the `OnEnter` method, as it was just a test. Let's instead start working on the authentication system.

## Creating authentication packets

Now, to re-visit the packet definitions for the first time since the first post in this series! We will need to create four new packets to help communicate authentication-related information between the client and server:
- `LoginRequestPacket`: Sent from the client to signal that the user wants to log in
- `RegisterRequestPacket`: Sent from the client to signal that the user wants to register
- `OkResponsePacket`: Sent from the server to signal that the operation was successful
- `DenyResponsePacket`: Sent from the server to signal that the operation was unsuccessful

Open up our `packets.proto` file in the `/shared/` directory, and add the following definitions:

```directory
/shared/packets.proto
```
```protobuf
// ...
message LoginRequestMessage { string username = 1; string password = 2; }
message RegisterRequestMessage { string username = 1; string password = 2; }
message OkResponseMessage { }
message DenyResponseMessage { string reason = 2; }

// ...

message Packet {
    // ...
    oneof msg {
        // ...
        LoginRequestMessage login_request = 4;
        RegisterRequestMessage register_request = 5;
        OkResponseMessage ok_response = 6;
        DenyResponseMessage deny_response = 7;
    }
}
```

Now compile the protobuf file either by saving the file if you set up the VS Code extension, or by running the following command in project root (`/`):

```bash
protoc -I="shared" --go_out="server" "shared/packets.proto"
```

Now let's go ahead and create some helper functions to create these packets. We only need to worry about packets the server will be sending, so we don't need to create a helper function for the `LoginRequestPacket` and `RegisterRequestPacket`.

```directory
/server/pkg/packets/util.go
```
```go
func NewDenyResponse(reason string) Msg {
    return &Packet_DenyResponse{
        DenyResponse: &DenyResponseMessage{
            Reason: reason,
        },
    }
}

func NewOkResponse() Msg {
    return &Packet_OkResponse{
        OkResponse: &OkResponseMessage{},
    }
}
```

In case you forget, you might want to go ahead and run the Godobuf plug-in for Godot now too. Refer back to [the first post](/2024/11/09/godot-golang-mmo-intro#setting-up-the-godot-project) if you need a refresher.

## Handling authentication packets on the server

Now that we have the packets defined, we can start handling them on the server. We will do all that in our `Connected` state, and upon successful login or registration, we can transfer them to an `InGame` state, which we will create in the next post.

First, we are going to need the `bcrypt` package to hash the passwords. Run the following command in your terminal to install the package:

```bash
cd server # If you are not already in the server directory
go get golang.org/x/crypto/bcrypt
```


Next, let's ensure we have the necessary imports to the `connected.go` file:

```directory
/server/internal/server/states/connected.go
```
```go
import (
    // ...
    "context"
    "errors"
    "strings"
    // ...
    "server/internal/server/db"
    // ...
    "golang.org/x/crypto/bcrypt"
)
```

Now, let's just get rid of the chat handling logic we set up in the `HandleMessage` method, we can always rewrite it whenever we set up the in-game state. Instead, we are only interested in handling the login and register requests. Add the following code to the `HandleMessage` method:

```directory
/server/internal/server/states/connected.go
```
```go
func (c *Connected) HandleMessage(senderId uint64, message packets.Msg) {
    switch message := message.(type) {
    case *packets.Packet_LoginRequest:
        c.handleLogin(senderId, message)
    case *packets.Packet_RegisterRequest:
        c.handleRegister(senderId, message)
    }
}
```

It's going to get a bit cumbersome to always have to write `c.queries` and `c.dbCtx` every time we want to run a query, so let's quickly shorten their names by adding the following fields to the `Connected` struct:

```directory
/server/internal/server/states/connected.go
```
```go
type Connected struct {
    // ...
    queries *db.Queries
    dbCtx   context.Context
    // ...
}
```

Then, in the `SetClient` method, we can set these fields:

```directory
/server/internal/server/states/connected.go
```
```go
func (c *Connected) SetClient(client server.ClientInterfacer) {
    // ...
    c.queries = client.DbTx().Queries
    c.dbCtx = client.DbTx().Ctx
}
```

Now it will be a bit easier to implement the `handleLogin` and `handleRegister` methods. Let's start with the `handleLogin` method:

```directory
/server/internal/server/states/connected.go
```
```go
func (c *Connected) handleLogin(senderId uint64, message *packets.Packet_LoginRequest) {
    if senderId != c.client.Id() {
        c.logger.Printf("Received login message from another client (Id %d)\n", senderId)
        return
    }

    username := message.LoginRequest.Username

    genericFailMessage := packets.NewDenyResponse("Incorrect username or password")

    user, err := c.queries.GetUserByUsername(c.dbCtx, strings.ToLower(username))
    if err != nil {
        c.logger.Printf("Error getting user %s: %v\n", username, err)
        c.client.SocketSend(genericFailMessage)
        return
    }

    err = bcrypt.CompareHashAndPassword([]byte(user.PasswordHash), []byte(message.LoginRequest.Password))
    if err != nil {
        c.logger.Printf("User entered wrong password: %s\n", username)
        c.client.SocketSend(genericFailMessage)
        return
    }

    c.logger.Printf("User %s logged in successfully\n", username)
    c.client.SocketSend(packets.NewOkResponse())
}
```

We are first doing a bit of a sanity check to ensure that the message indeed originated from our client. I like to sprinkle these checks throughout the code just in case they pick up on anything, plus I think they do a good job communicating the intent of the code.

Next, we are using our `GetUserByUsername` query we wrote and compiled earlier to see if the user exists in the database. If the query fails, we send a generic failure message back to the client. 
If the user does exist, we use the `bcrypt` package to compare the password the user entered with the hashed password in the database. We send the same generic failure message if the password is incorrect, and a success message if the password is correct.

The reason we are using a generic failure message is to prevent attackers from knowing if the username or password was incorrect. This is a common security practice to prevent attackers from brute-forcing usernames and passwords.

Finally, notice we are using `strings.ToLower` when querying the database. This is because we will be storing the usernames in lowercase in the database, to avoid case-sensitivity issues. 

Now, let's implement the `handleRegister` method:

```directory
/server/internal/server/states/connected.go
```
```go
func (c *Connected) handleRegister(senderId uint64, message *packets.Packet_RegisterRequest) {
    if senderId != c.client.Id() {
        c.logger.Printf("Received register message from another client (Id %d)\n", senderId)
        return
    }

    username := strings.ToLower(message.RegisterRequest.Username)
    err := validateUsername(message.RegisterRequest.Username)
    if err != nil {
        reason := fmt.Sprintf("Invalid username: %v", err)
        c.logger.Println(reason)
        c.client.SocketSend(packets.NewDenyResponse(reason))
        return
    }

    _, err = c.queries.GetUserByUsername(c.dbCtx, username)
    if err == nil {
        c.logger.Printf("User already exists: %s\n", username)
        c.client.SocketSend(packets.NewDenyResponse("User already exists"))
        return
    }

    genericFailMessage := packets.NewDenyResponse("Error registering user (internal server error) - please try again later")

    // Add new user
    passwordHash, err := bcrypt.GenerateFromPassword([]byte(message.RegisterRequest.Password), bcrypt.DefaultCost)
    if err != nil {
        c.logger.Printf("Failed to hash password: %s\n", username)
        c.client.SocketSend(genericFailMessage)
        return
    }

    _, err = c.queries.CreateUser(c.dbCtx, db.CreateUserParams{
        Username:     username,
        PasswordHash: string(passwordHash),
    })

    if err != nil {
        c.logger.Printf("Failed to create user %s: %v\n", username, err)
        c.client.SocketSend(genericFailMessage)
        return
    }

    c.client.SocketSend(packets.NewOkResponse())

    c.logger.Printf("User %s registered successfully\n", username)
}
```

This one's a little longer, but no more complicated than the `handleLogin` method. We are first doing the same sanity check to ensure the message originated from our client, and then we are validating the username with a helper function we will define in a moment. If the username is invalid, we send a failure message back to the client.

Next, we are checking if the user already exists in the database. If they do, we send a failure message back to the client.

Finally, we hash the password using `bcrypt` and insert the new user into the database using the `CreateUser` query we wrote earlier.

The only piece missing is the `validateUsername` function. Add the following code to the `connected.go` file:

```directory
/server/internal/server/states/connected.go
```
```go
func validateUsername(username string) error {
    if len(username) <= 0 {
        return errors.New("empty")
    }
    if len(username) > 20 {
        return errors.New("too long")
    }
    if username != strings.TrimSpace(username) {
        return errors.New("leading or trailing whitespace")
    }
    return nil
}
```

Feel free to impose more restrictions on the username if you like, but this is a good start. We are done with the server-side code for now, so let's move on to the client-side code and start sending these new packets!

## Building a login and register screen in Godot

In our Godot project, we can build a login and register form in a new scene we will create called `Connected`. This scene will be switched to from the `Entered` scene after a connection is established.

Let's create a new folder at `res://states/connected` and add a new scene called `connected.tscn` with a **Node**-type root node called `Connected`.
![Connected scene](/assets/css/images/posts/2024/11/10/connected-scene.png)

Add the following nodes underneath the root `Connected` node:
- **CanvasLayer** - called `UI`
    - **VBoxContainer**
    - **LineEdit** - called `Username`
    - **LineEdit** - called `Password`
    - **HBoxContainer**
        - **Button** - called `LoginButton` with the text "Login"
        - **Button** - called `RegisterButton` with the text "Register"
    - **Log (log.gd)**
  
Position the **VBoxContainer** by using the **VCenter Wide** anchor preset, and set the **Custom Minimum Size**'s **x** value to 300 or so. This will center the form in the middle of the screen and give it a bit of width.

Set the minimum height of the **Log** node to 200, too.

![Connected scene](/assets/css/images/posts/2024/11/10//connected-scene-nodes.png)

It's not the prettiest form, but it will do for now. We can always come back and make it look better later.

Now, let's add some logic to the `connected.gd` script to handle the login and register buttons. Add the following code to the script:

```directory
/client/states/connected/connected.gd
```
```gdscript
extends Node

const packets := preload("res://packets.gd")

var _action_on_ok_received: Callable

@onready var _username_field := $UI/VBoxContainer/Username as LineEdit
@onready var _password_field := $UI/VBoxContainer/Password as LineEdit
@onready var _login_button := $UI/VBoxContainer/HBoxContainer/LoginButton as Button
@onready var _register_button := $UI/VBoxContainer/HBoxContainer/RegisterButton as Button
@onready var _log := $UI/VBoxContainer/Log as Log

func _ready() -> void:
    WS.packet_received.connect(_on_ws_packet_received)
    WS.connection_closed.connect(_on_ws_connection_closed)
    _login_button.pressed.connect(_on_login_button_pressed)
    _register_button.pressed.connect(_on_register_button_pressed)

func _on_ws_packet_received(packet: packets.Packet) -> void:
    var sender_id := packet.get_sender_id()
    if packet.has_deny_response():
        var deny_response_message := packet.get_deny_response()
        _log.error(deny_response_message.get_reason())
    elif packet.has_ok_response():
        _action_on_ok_received.call()
    
func _on_ws_connection_closed() -> void:
    pass
    
func _on_login_button_pressed() -> void:
    var packet := packets.Packet.new()
    var login_request_message := packet.new_login_request()
    login_request_message.set_username(_username_field.text)
    login_request_message.set_password(_password_field.text)
    WS.send(packet)
    _action_on_ok_received = func(): GameManager.set_state(GameManager.State.INGAME)
    
func _on_register_button_pressed() -> void:
    var packet := packets.Packet.new()
    var register_request_message := packet.new_register_request()
    register_request_message.set_username(_username_field.text)
    register_request_message.set_password(_password_field.text)
    WS.send(packet)
    _action_on_ok_received = func(): _log.success("Registration successful")
```

None of this should be new to you if you've been following along with the series. We are just sending our new packets whenever the respective buttons are pressed. We are using the autoloaded `websocket_client.gd` script which we have named `WS` in the project settings.

The `_action_on_ok_received` variable is a callback function for when the server sends an `OkResponsePacket`. We are using this to switch to the `InGame` state when the user logs in successfully, and to log a success message when the user registers successfully.

Now, all that's left is to register our new state with the `GameManager`, and change to our new `Connected` state when the client is connected. 

Open `game_manager.gd` and add the following code:

```directory
/client/game_manager.gd
```
```gdscript
enum State {
    # ...
    CONNECTED,
    # ...
}

var _states_scenes: Dictionary[State, String] = {
    # ...
    State.CONNECTED: "res://states/connected/connected.tscn",
    # ...
}
```

Open the `entered.gd` script and change the line that switches to the `InGame` state to instead switch to the `Connected` state:

```directory
/client/states/entered/entered.gd
```
```gdscript
func _handle_id_msg(sender_id: int, id_msg: packets.IdMessage) -> void:
    # ...
    GameManager.set_state(GameManager.State.CONNECTED)
```

Now, when you run the server and client, you should be able to log in and register users! Try getting the password wrong, or registering a user that already exists, and see what happens. You should see the appropriate messages in the log.

If you've made it this far, congratulations! This is pretty much all the groundwork laid for the rest of the project to be smooth sailing.

You should be proud of yourself for getting this far. We have covered a lot of ground so far in the series, from setting up the project, to working with protocol buffers, to creating state machines, database connections, and authentication systems. It is a lot of work, but we are doing great!

<<<<<<< HEAD
We will be transitioning into the real gameplay logic in the <strong><a href="/2024/11/11/godot-golang-mmo-part-6" class="sparkle-less">the next post</a></strong>, where we will be creating the `InGame` state and handling player movement and chat. So don't go anywhere!
=======
We will be transitioning into the real gameplay logic in the [next post](/2024/11/11/godot-golang-mmo-part-6), where we will be creating the `InGame` state and handling player movement and chat. So don't go anywhere!
>>>>>>> 1d96f0a8

--- 

If you have any questions or feedback, I'd love to hear from you! Either drop a comment on the YouTube video or [join the Discord](https://discord.gg/tzUpXtTPRd) to chat with me and other game devs following along.<|MERGE_RESOLUTION|>--- conflicted
+++ resolved
@@ -716,11 +716,7 @@
 
 You should be proud of yourself for getting this far. We have covered a lot of ground so far in the series, from setting up the project, to working with protocol buffers, to creating state machines, database connections, and authentication systems. It is a lot of work, but we are doing great!
 
-<<<<<<< HEAD
 We will be transitioning into the real gameplay logic in the <strong><a href="/2024/11/11/godot-golang-mmo-part-6" class="sparkle-less">the next post</a></strong>, where we will be creating the `InGame` state and handling player movement and chat. So don't go anywhere!
-=======
-We will be transitioning into the real gameplay logic in the [next post](/2024/11/11/godot-golang-mmo-part-6), where we will be creating the `InGame` state and handling player movement and chat. So don't go anywhere!
->>>>>>> 1d96f0a8
 
 --- 
 
